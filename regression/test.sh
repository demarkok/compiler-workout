<<<<<<< HEAD
=======
#!/bin/bash -e
>>>>>>> d071c4c1
make check
pushd expressions && make check && popd
pushd deep-expressions && make check && popd<|MERGE_RESOLUTION|>--- conflicted
+++ resolved
@@ -1,7 +1,4 @@
-<<<<<<< HEAD
-=======
 #!/bin/bash -e
->>>>>>> d071c4c1
 make check
 pushd expressions && make check && popd
 pushd deep-expressions && make check && popd