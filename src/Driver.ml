--- conflicted
+++ resolved
@@ -6,15 +6,11 @@
     (object
        inherit Matcher.t s
        inherit Util.Lexers.decimal s
-<<<<<<< HEAD
        inherit Util.Lexers.ident ["read"; "write"; "skip"; "if"; "then"; "else"; "elif"; "fi"; "while"; "do"; "od"; "repeat"; "until"; "for"; (* add new keywords *)] s
-=======
-       inherit Util.Lexers.ident ["read"; "write"; "skip"; (* some other keywords *)] s
->>>>>>> fd06bcb7
        inherit Util.Lexers.skip [
-	 Matcher.Skip.whitespaces " \t\n";
-	 Matcher.Skip.lineComment "--";
-	 Matcher.Skip.nestedComment "(*" "*)"
+   Matcher.Skip.whitespaces " \t\n";
+   Matcher.Skip.lineComment "--";
+   Matcher.Skip.nestedComment "(*" "*)"
        ] s
      end
     )
@@ -35,20 +31,20 @@
         ignore @@ X86.build prog basename
         *)
       else 
-	let rec read acc =
-	  try
-	    let r = read_int () in
-	    Printf.printf "> ";
-	    read (acc @ [r]) 
+  let rec read acc =
+    try
+      let r = read_int () in
+      Printf.printf "> ";
+      read (acc @ [r]) 
           with End_of_file -> acc
-	in
-	let input = read [] in	
-	let output = 
-	  if interpret 
-	  then Language.eval prog input 
-	  else SM.run (SM.compile prog) input
-	in
-	List.iter (fun i -> Printf.printf "%d\n" i) output
+  in
+  let input = read [] in  
+  let output = 
+    if interpret 
+    then Language.eval prog input 
+    else SM.run (SM.compile prog) input
+  in
+  List.iter (fun i -> Printf.printf "%d\n" i) output
     | `Fail er -> Printf.eprintf "Syntax error: %s\n" er
   with Invalid_argument _ ->
     Printf.printf "Usage: rc [-i | -s] <input file.expr>\n"