--- conflicted
+++ resolved
@@ -36,13 +36,4 @@
 let x = !"x"
 let y = !"y"
 let z = !"z"
-let t = !"t"
-
-<<<<<<< HEAD
-(* Voila; comment this out before submitting the solution 
-let _ =
-  List.iter (fun e -> Printf.printf "eval s (%s) = %d\n" (show(expr) e) (eval s e)) [x+y*z- !?3; t-z+y && x]
-*)
-=======
->>>>>>> 9f9e9120
-                   +let t = !"t"