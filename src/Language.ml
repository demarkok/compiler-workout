--- conflicted
+++ resolved
@@ -43,34 +43,6 @@
  
        Takes a state and an expression, and returns the value of the expression in 
        the given state.
-<<<<<<< HEAD
-     *)                                                       
-    let to_func op =
-      let bti   = function true -> 1 | _ -> 0 in
-      let itb b = b <> 0 in
-      let (|>) f g   = fun x y -> f (g x y) in
-      match op with
-      | "+"  -> (+)
-      | "-"  -> (-)
-      | "*"  -> ( * )
-      | "/"  -> (/)
-      | "%"  -> (mod)
-      | "<"  -> bti |> (< )
-      | "<=" -> bti |> (<=)
-      | ">"  -> bti |> (> )
-      | ">=" -> bti |> (>=)
-      | "==" -> bti |> (= )
-      | "!=" -> bti |> (<>)
-      | "&&" -> fun x y -> bti (itb x && itb y)
-      | "!!" -> fun x y -> bti (itb x || itb y)
-      | _    -> failwith (Printf.sprintf "Unknown binary operator %s" op)    
-    
-    let rec eval st expr =      
-      match expr with
-      | Const n -> n
-      | Var   x -> st x
-      | Binop (op, x, y) -> to_func op (eval st x) (eval st y)
-=======
     *)
 
     (* TODO: extract binop evaluation *)
@@ -96,7 +68,6 @@
       | Binop ("&&", e1, e2) -> btoi ((itob @@ eval st e1) && (itob @@ eval st e2))
       | Binop ("!!", e1, e2) -> btoi ((itob @@ eval st e1) || (itob @@ eval st e2))
     
->>>>>>> a3b8f44d
 
     (* Expression parser. You can use the following terminals:
 
@@ -104,10 +75,6 @@
          DECIMAL --- a decimal constant [0-9]+ as a string
                                                                                                                   
     *)
-<<<<<<< HEAD
-    ostap (                                      
-      parse: empty {failwith "Not yet implemented"}
-=======
 
     let opList2ExprOstapList opList = List.map (fun s -> (ostap($(s)), fun x y -> Binop (s, x, y))) opList
 
@@ -128,7 +95,6 @@
       primary: x:IDENT {Var x} | n:DECIMAL {Const n} | -"(" expr -")";
       
       parse: expr
->>>>>>> a3b8f44d
     )
     
   end
@@ -153,18 +119,6 @@
 
        Takes a configuration and a statement, and returns another configuration
     *)
-<<<<<<< HEAD
-    let rec eval ((st, i, o) as conf) stmt =
-      match stmt with
-      | Read    x       -> (match i with z::i' -> (Expr.update x z st, i', o) | _ -> failwith "Unexpected end of input")
-      | Write   e       -> (st, i, o @ [Expr.eval st e])
-      | Assign (x, e)   -> (Expr.update x (Expr.eval st e) st, i, o)
-      | Seq    (s1, s2) -> eval (eval conf s1) s2
-                                
-    (* Statement parser *)
-    ostap (
-      parse: empty {failwith "Not yet implemented"}
-=======
     let rec eval ((state, inp, out) as conf) stm = match stm with
       | Seq (stm1, stm2) -> eval (eval conf stm1) stm2
       | Assign (var, expr) -> (Expr.update var (Expr.eval state expr) state, inp, out)
@@ -188,7 +142,6 @@
         );
 
       parse: stmt
->>>>>>> a3b8f44d
     )
 
       
