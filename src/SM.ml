open GT       
open Language
       
(* The type for the stack machine instructions *)
@type insn =
(* binary operator                 *) | BINOP of string
(* put a constant on the stack     *) | CONST of int                 
(* read to stack                   *) | READ
(* write from stack                *) | WRITE
(* load a variable to the stack    *) | LD    of string
(* store a variable from the stack *) | ST    of string with show

(* The type for the stack machine program *)                                                               
type prg = insn list

(* The type for the stack machine configuration: a stack and a configuration from statement
   interpreter
 *)
type config = int list * Stmt.config

(* Stack machine interpreter

     val eval : config -> prg -> config

   Takes a configuration and a program, and returns a configuration as a result
<<<<<<< HEAD
*)                         
let rec eval conf prog = failwith "Not yet implemented"

=======
 *)                         
let eval conf pr =
  let eval1 (conf : config) (instr : insn) : config = match (conf, instr) with
  | (fst :: snd :: tail, ((state, _, _) as sConf)), (BINOP op) ->
    let res = (Language.Expr.eval state (Language.Expr.Binop (op, Language.Expr.Const snd, Language.Expr.Const fst))) in
    ((res :: tail), sConf)
  | (stack, sConf), (CONST c) ->
    (c :: stack, sConf)
  | (fst :: tail, (state, inp, out)), WRITE ->
    (tail, (state, inp, out @ [fst]))
  | (stack, (state, (z :: inpTail), out)), READ ->
    (z :: stack, (state, inpTail, out))
  | (stack, ((state, _, _) as sConf)), (LD var) ->
    (state var :: stack, sConf)
  | ((fst :: tail), (state, inp, out)), (ST var) ->
    (tail, (Language.Expr.update var fst state, inp, out))  
  in
  List.fold_left eval1 conf pr
>>>>>>> a3b8f44d
(* Top-level evaluation

     val run : prg -> int list -> int list

   Takes an input stream, a program, and returns an output stream this program calculates
*)
let run p i = let (_, (_, _, o)) = eval ([], (Expr.empty, i, [])) p in o

(* Stack machine compiler

     val compile : Language.Stmt.t -> prg

   Takes a program in the source language and returns an equivalent program for the
   stack machine
<<<<<<< HEAD
*)
let rec compile =
  let rec expr = function
  | Expr.Var   x          -> [LD x]
  | Expr.Const n          -> [CONST n]
  | Expr.Binop (op, x, y) -> expr x @ expr y @ [BINOP op]
  in
  function
  | Stmt.Seq (s1, s2)  -> compile s1 @ compile s2
  | Stmt.Read x        -> [READ; ST x]
  | Stmt.Write e       -> expr e @ [WRITE]
  | Stmt.Assign (x, e) -> expr e @ [ST x]
=======
 *)
let rec compile stmt =
  let rec exprCompile expr = match expr with
  | Language.Expr.Const c -> [CONST c]
  | Language.Expr.Var var -> [LD var]
  | Language.Expr.Binop (op, e1, e2) -> exprCompile e1 @ exprCompile e2 @ [BINOP op]
  in
  match stmt with
  | Language.Stmt.Seq (stm1, stm2) -> compile stm1 @ compile stm2
  | Language.Stmt.Assign (var, expr) -> exprCompile expr @ [ST var]
  | Language.Stmt.Read var -> [READ; ST var]
  | Language.Stmt.Write expr -> exprCompile expr @ [WRITE]
                         
>>>>>>> a3b8f44d
<|MERGE_RESOLUTION|>--- conflicted
+++ resolved
@@ -23,11 +23,6 @@
      val eval : config -> prg -> config
 
    Takes a configuration and a program, and returns a configuration as a result
-<<<<<<< HEAD
-*)                         
-let rec eval conf prog = failwith "Not yet implemented"
-
-=======
  *)                         
 let eval conf pr =
   let eval1 (conf : config) (instr : insn) : config = match (conf, instr) with
@@ -46,7 +41,6 @@
     (tail, (Language.Expr.update var fst state, inp, out))  
   in
   List.fold_left eval1 conf pr
->>>>>>> a3b8f44d
 (* Top-level evaluation
 
      val run : prg -> int list -> int list
@@ -61,20 +55,6 @@
 
    Takes a program in the source language and returns an equivalent program for the
    stack machine
-<<<<<<< HEAD
-*)
-let rec compile =
-  let rec expr = function
-  | Expr.Var   x          -> [LD x]
-  | Expr.Const n          -> [CONST n]
-  | Expr.Binop (op, x, y) -> expr x @ expr y @ [BINOP op]
-  in
-  function
-  | Stmt.Seq (s1, s2)  -> compile s1 @ compile s2
-  | Stmt.Read x        -> [READ; ST x]
-  | Stmt.Write e       -> expr e @ [WRITE]
-  | Stmt.Assign (x, e) -> expr e @ [ST x]
-=======
  *)
 let rec compile stmt =
   let rec exprCompile expr = match expr with
@@ -87,5 +67,4 @@
   | Language.Stmt.Assign (var, expr) -> exprCompile expr @ [ST var]
   | Language.Stmt.Read var -> [READ; ST var]
   | Language.Stmt.Write expr -> exprCompile expr @ [WRITE]
-                         
->>>>>>> a3b8f44d
+                         