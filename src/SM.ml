--- conflicted
+++ resolved
@@ -25,33 +25,36 @@
 
      val eval : env -> config -> prg -> config
 
-<<<<<<< HEAD
    Takes an environment, a configuration and a program, and returns a configuration as a result. The
    environment is used to locate a label to jump to (via method env#labeled <label_name>)
 *)                         
-let rec eval env conf prog = failwith "Not yet implemented"
+let rec eval env conf = function
+ 	| [] -> conf
+ 	| (instr :: rest) -> match instr with
+		| LABEL _ -> eval env conf rest
+		| JMP label -> eval env conf (env#labeled label)
+		| CJMP (c, label) ->
+			let ((h :: tail), sConf) = conf in
+			let toEval = if (h = 0 && c = "z" || h != 0 && c = "nz") then env#labeled label else rest in
+			eval env (tail, sConf) toEval
+		| BINOP _ | CONST _ | WRITE | READ | LD _ | ST _ ->
+			let nconf = (match (conf, instr) with
+				| (fst :: snd :: tail, ((state, _, _) as sConf)), (BINOP op) ->
+			    let res = (Language.Expr.eval state (Language.Expr.Binop (op, Language.Expr.Const snd, Language.Expr.Const fst))) in
+			    ((res :: tail), sConf)
+			  | (stack, sConf), (CONST c) ->
+			    (c :: stack, sConf)
+			  | (fst :: tail, (state, inp, out)), WRITE ->
+			    (tail, (state, inp, out @ [fst]))
+			  | (stack, (state, (z :: inpTail), out)), READ ->
+			    (z :: stack, (state, inpTail, out))
+			  | (stack, ((state, _, _) as sConf)), (LD var) ->
+			    (state var :: stack, sConf)
+			  | ((fst :: tail), (state, inp, out)), (ST var) ->
+			    (tail, (Language.Expr.update var fst state, inp, out)))
+			in eval env nconf rest
 
-=======
-   Takes a configuration and a program, and returns a configuration as a result
- *)                         
-let eval conf pr =
-  let eval1 (conf : config) (instr : insn) : config = match (conf, instr) with
-  | (fst :: snd :: tail, ((state, _, _) as sConf)), (BINOP op) ->
-    let res = (Language.Expr.eval state (Language.Expr.Binop (op, Language.Expr.Const snd, Language.Expr.Const fst))) in
-    ((res :: tail), sConf)
-  | (stack, sConf), (CONST c) ->
-    (c :: stack, sConf)
-  | (fst :: tail, (state, inp, out)), WRITE ->
-    (tail, (state, inp, out @ [fst]))
-  | (stack, (state, (z :: inpTail), out)), READ ->
-    (z :: stack, (state, inpTail, out))
-  | (stack, ((state, _, _) as sConf)), (LD var) ->
-    (state var :: stack, sConf)
-  | ((fst :: tail), (state, inp, out)), (ST var) ->
-    (tail, (Language.Expr.update var fst state, inp, out))  
-  in
-  List.fold_left eval1 conf pr
->>>>>>> 5067ee21
+
 (* Top-level evaluation
 
      val run : prg -> int list -> int list
@@ -68,16 +71,21 @@
   let m = make_map M.empty p in
   let (_, (_, _, o)) = eval (object method labeled l = M.find l m end) ([], (Expr.empty, i, [])) p in o
 
+
+let nameGenerator = object
+	val mutable suffix = 0
+	method getName = 
+		suffix <- (suffix + 1);
+		(Printf.sprintf "label_%d" suffix)
+end 
+
+
 (* Stack machine compiler
 
      val compile : Language.Stmt.t -> prg
 
    Takes a program in the source language and returns an equivalent program for the
    stack machine
-<<<<<<< HEAD
-*)
-let compile p = failwith "Not yet implemented"
-=======
  *)
 let rec compile stmt =
   let rec exprCompile expr = match expr with
@@ -90,5 +98,25 @@
   | Language.Stmt.Assign (var, expr) -> exprCompile expr @ [ST var]
   | Language.Stmt.Read var -> [READ; ST var]
   | Language.Stmt.Write expr -> exprCompile expr @ [WRITE]
-                         
->>>>>>> 5067ee21
+ 	| Language.Stmt.Skip -> []
+ 	| Language.Stmt.If (cond, thenBranch, elseBranch) -> 
+ 		let thenInstructions = compile thenBranch in
+ 		let elseInstructions = compile elseBranch in
+ 		let elseLabel = nameGenerator#getName in
+ 		let exitLabel = nameGenerator#getName in
+		exprCompile cond @ 
+ 		[CJMP ("z", elseLabel)] @
+ 		thenInstructions @
+ 		[JMP exitLabel] @
+ 		[LABEL elseLabel] @
+ 		elseInstructions @
+ 		[LABEL exitLabel]
+ 	| Language.Stmt.While (cond, body) ->
+ 		let beginLabel = nameGenerator#getName in
+ 		let loopLabel = nameGenerator#getName in
+ 		[JMP beginLabel] @
+ 		[LABEL loopLabel] @
+ 		compile body @
+ 		[LABEL beginLabel] @
+ 		exprCompile cond @
+ 		[CJMP ("nz", loopLabel)]