open GT
       
(* X86 codegeneration interface *)

(* The registers: *)
let regs = [|"%ebx"; "%ecx"; "%esi"; "%edi"; "%eax"; "%edx"; "%ebp"; "%esp"|]

(* We can not freely operate with all register; only 3 by now *)                    
let num_of_regs = Array.length regs - 5

(* We need to know the word size to calculate offsets correctly *)
let word_size = 4;;

(* We need to distinguish the following operand types: *)
@type opnd = 
| R of int     (* hard register                    *)
| S of int     (* a position on the hardware stack *)
| M of string  (* a named memory location          *)
| L of int     (* an immediate operand             *)
with show

(* For convenience we define the following synonyms for the registers: *)         
let ebx = R 0
let ecx = R 1
let esi = R 2
let edi = R 3
let eax = R 4
let edx = R 5
let ebp = R 6
let esp = R 7

(* Now x86 instruction (we do not need all of them): *)
type instr =
(* copies a value from the first to the second operand  *) | Mov   of opnd * opnd
(* makes a binary operation; note, the first operand    *) | Binop of string * opnd * opnd
(* designates x86 operator, not the source language one *)
(* x86 integer division, see instruction set reference  *) | IDiv  of opnd
(* see instruction set reference                        *) | Cltd
(* sets a value from flags; the first operand is the    *) | Set   of string * string
(* suffix, which determines the value being set, the    *)                     
(* the second --- (sub)register name                    *)
(* pushes the operand on the hardware stack             *) | Push  of opnd
(* pops from the hardware stack to the operand          *) | Pop   of opnd
(* call a function by a name                            *) | Call  of string
(* returns from a function                              *) | Ret
(* a label in the code                                  *) | Label of string
(* a conditional jump                                   *) | CJmp  of string * string
(* a non-conditional jump                               *) | Jmp   of string
(* directive                                            *) | Meta  of string
                                                                            
(* Instruction printer *)
let show instr =
  let binop = function
  | "+"   -> "addl"
  | "-"   -> "subl"
  | "*"   -> "imull"
  | "&&"  -> "andl"
  | "!!"  -> "orl" 
  | "^"   -> "xorl"
  | "cmp" -> "cmpl"
  | _     -> failwith "unknown binary operator"
  in
  let opnd = function
  | R i -> regs.(i)
  | S i -> if i >= 0
           then Printf.sprintf "-%d(%%ebp)" ((i+1) * word_size)
           else Printf.sprintf "%d(%%ebp)"  (8+(-i-1) * word_size)
  | M x -> x
  | L i -> Printf.sprintf "$%d" i
  in
  match instr with
  | Cltd               -> "\tcltd"
  | Set   (suf, s)     -> Printf.sprintf "\tset%s\t%s"     suf s
  | IDiv   s1          -> Printf.sprintf "\tidivl\t%s"     (opnd s1)
  | Binop (op, s1, s2) -> Printf.sprintf "\t%s\t%s,\t%s"   (binop op) (opnd s1) (opnd s2)
  | Mov   (s1, s2)     -> Printf.sprintf "\tmovl\t%s,\t%s" (opnd s1) (opnd s2)
  | Push   s           -> Printf.sprintf "\tpushl\t%s"     (opnd s)
  | Pop    s           -> Printf.sprintf "\tpopl\t%s"      (opnd s)
  | Ret                -> "\tret"
  | Call   p           -> Printf.sprintf "\tcall\t%s" p
  | Label  l           -> Printf.sprintf "%s:\n" l
  | Jmp    l           -> Printf.sprintf "\tjmp\t%s" l
  | CJmp  (s , l)      -> Printf.sprintf "\tj%s\t%s" s l
  | Meta   s           -> Printf.sprintf "%s\n" s

(* Opening stack machine to use instructions without fully qualified names *)
open SM

(* Symbolic stack machine evaluator

     compile : env -> prg -> env * instr list

   Take an environment, a stack machine program, and returns a pair --- the updated environment and the list
   of x86 instructions
*)
<<<<<<< HEAD
let compile env code = failwith "Not implemented"
=======
let compile env code =
  let suffix = function
  | "<"  -> "l"
  | "<=" -> "le"
  | "==" -> "e"
  | "!=" -> "ne"
  | ">=" -> "ge"
  | ">"  -> "g"
  | _    -> failwith "unknown operator"	
  in
  let rec compile' env scode =    
    let on_stack = function S _ -> true | _ -> false in
    let call env f n p =
      let f =
        match f.[0] with '.' -> "B" ^ String.sub f 1 (String.length f - 1) | _ -> f
      in
      let pushr, popr =
        List.split @@ List.map (fun r -> (Push r, Pop r)) (env#live_registers n)
      in
      let env, code =
        if n = 0
        then env, pushr @ [Call f] @ (List.rev popr)
        else
          let rec push_args env acc = function
          | 0 -> env, acc
          | n -> let x, env = env#pop in
                 push_args env ((Push x)::acc) (n-1)
          in
          let env, pushs = push_args env [] n in
          let pushs      =
            match f with
            | "Barray" -> List.rev @@ (Push (L n))     :: pushs
            | "Bsta"   ->
               let x::v::is = List.rev pushs in               
               is @ [x; v] @ [Push (L (n-2))]
            | _  -> List.rev pushs 
          in
          env, pushr @ pushs @ [Call f; Binop ("+", L (n*4), esp)] @ (List.rev popr)
      in
      (if p then env, code else let y, env = env#allocate in env, code @ [Mov (eax, y)])
    in
    match scode with
    | [] -> env, []
    | instr :: scode' ->
        let env', code' =
          match instr with
  	  | CONST n ->
             let s, env' = env#allocate in
	     (env', [Mov (L n, s)])
               
          | STRING s ->
             let s, env = env#string s in
             let l, env = env#allocate in
             let env, call = call env ".string" 1 false in
             (env, Mov (M ("$" ^ s), l) :: call)
             
	  | LD x ->
             let s, env' = (env#global x)#allocate in
             env',
	     (match s with
	      | S _ | M _ -> [Mov (env'#loc x, eax); Mov (eax, s)]
	      | _         -> [Mov (env'#loc x, s)]
	     )               
          | STA (x, n) ->
             let s, env = (env#global x)#allocate in
             let push =
               match s with
               | S _ | M _ -> [Mov (env#loc x, eax); Mov (eax, s)]
	       | _         -> [Mov (env#loc x, s)]
             in
             let env, code = call env ".sta" (n+2) true in
             env, push @ code
	  | ST x ->
	     let s, env' = (env#global x)#pop in
             env',
             (match s with
              | S _ | M _ -> [Mov (s, eax); Mov (eax, env'#loc x)]
              | _         -> [Mov (s, env'#loc x)]
	     )
          | BINOP op ->
	     let x, y, env' = env#pop2 in
             env'#push y,
             (match op with
	      | "/" | "%" ->
                 [Mov (y, eax);
                  Cltd;
                  IDiv x;
                  Mov ((match op with "/" -> eax | _ -> edx), y)
                 ]
              | "<" | "<=" | "==" | "!=" | ">=" | ">" ->
                 (match x with
                  | M _ | S _ ->
                     [Binop ("^", eax, eax);
                      Mov   (x, edx);
                      Binop ("cmp", edx, y);
                      Set   (suffix op, "%al");
                      Mov   (eax, y)
                     ]
                  | _ ->
                     [Binop ("^"  , eax, eax);
                      Binop ("cmp", x, y);
                      Set   (suffix op, "%al");
                      Mov   (eax, y)
                     ]
                 )
              | "*" ->
                 if on_stack x && on_stack y 
		 then [Mov (y, eax); Binop (op, x, eax); Mov (eax, y)]
                 else [Binop (op, x, y)]
	      | "&&" ->
		 [Mov   (x, eax);
		  Binop (op, x, eax);
		  Mov   (L 0, eax);
		  Set   ("ne", "%al");
                  
		  Mov   (y, edx);
		  Binop (op, y, edx);
		  Mov   (L 0, edx);
		  Set   ("ne", "%dl");
                  
                  Binop (op, edx, eax);
		  Set   ("ne", "%al");
                  
		  Mov   (eax, y)
                 ]		   
	      | "!!" ->
		 [Mov   (y, eax);
		  Binop (op, x, eax);
                  Mov   (L 0, eax);
		  Set   ("ne", "%al");
		  Mov   (eax, y)
                 ]		   
	      | _   ->
                 if on_stack x && on_stack y 
                 then [Mov   (x, eax); Binop (op, eax, y)]
                 else [Binop (op, x, y)]
             )
          | LABEL s     -> env, [Label s]
	  | JMP   l     -> env, [Jmp l]
          | CJMP (s, l) ->
              let x, env = env#pop in
              env, [Binop ("cmp", L 0, x); CJmp  (s, l)]
                     
          | BEGIN (f, a, l) ->
             let env = env#enter f a l in
             env, [Push ebp; Mov (esp, ebp); Binop ("-", M ("$" ^ env#lsize), esp)]
                            
          | END ->             
             env, [Label env#epilogue;
                   Mov (ebp, esp);
                   Pop ebp;
                   Ret;
                   Meta (Printf.sprintf "\t.set\t%s,\t%d" env#lsize (env#allocated * word_size))
                  ]
                    
          | RET b ->
             if b
             then let x, env = env#pop in env, [Mov (x, eax); Jmp env#epilogue]
             else env, [Jmp env#epilogue]
             
          | CALL (f, n, p) -> call env f n p
        in
        let env'', code'' = compile' env' scode' in
	env'', code' @ code''
  in
  compile' env code
>>>>>>> f4561f8d

(* A set of strings *)           
module S = Set.Make (String) 

(* A map indexed by strings *)
module M = Map.Make (String) 

(* A map indexed by strings *)
module M = Map.Make (String)

(* Environment implementation *)
let make_assoc l = List.combine l (Language.list_init (List.length l) (fun x -> x))
                     
class env =
  let chars          = "_abcdefghijklmnopqrstuvwxyzABCDEFGHIJKLMNJPQRSTUVWXYZ" in
  let make_assoc l i = List.combine l (List.init (List.length l) (fun x -> x + i)) in
  let rec assoc  x   = function [] -> raise Not_found | l :: ls -> try List.assoc x l with Not_found -> assoc x ls in
  object (self)
    val globals     = S.empty (* a set of global variables         *)
    val stringm     = M.empty (* a string map                      *)
    val scount      = 0       (* string count                      *)
    val stack_slots = 0       (* maximal number of stack positions *)
<<<<<<< HEAD
    val static_size = 0       (* static data size                  *)
=======
>>>>>>> f4561f8d
    val stack       = []      (* symbolic stack                    *)
    val args        = []      (* function arguments                *)
    val locals      = []      (* function local variables          *)
    val fname       = ""      (* function name                     *)
<<<<<<< HEAD
    val stackmap    = M.empty (* labels to stack map               *)
    val barrier     = false   (* barrier condition                 *)
                        
    method show_stack =
      GT.show(list) (GT.show(opnd)) stack
             
    method print_locals =
      Printf.printf "LOCALS: size = %d\n" static_size;
      List.iter
        (fun l ->
          Printf.printf "(";
          List.iter (fun (a, i) -> Printf.printf "%s=%d " a i) l;
          Printf.printf ")\n"
        ) locals;
      Printf.printf "END LOCALS\n"

    (* check barrier condition *)
    method is_barrier = barrier

    (* set barrier *)
    method set_barrier = {< barrier = true >}

    (* drop barrier *)
    method drop_barrier = {< barrier = false >}
                            
    (* associates a stack to a label *)
    method set_stack l = {< stackmap = M.add l stack stackmap >}
                               
    (* retrieves a stack for a label *)
    method retrieve_stack l =
      try {< stack = M.find l stackmap >} with Not_found -> self
                               
=======
                        
>>>>>>> f4561f8d
    (* gets a name for a global variable *)
    method loc x =
      try S (- (List.assoc x args)  -  1)
      with Not_found ->  
<<<<<<< HEAD
        try S (assoc x locals) with Not_found -> M ("global_" ^ x)
=======
        try S (List.assoc x locals) with Not_found -> M ("global_" ^ x)
>>>>>>> f4561f8d
        
    (* allocates a fresh position on a symbolic stack *)
    method allocate =    
      let x, n =
	let rec allocate' = function
<<<<<<< HEAD
	| []                            -> ebx          , 0
	| (S n)::_                      -> S (n+1)      , n+2
	| (R n)::_ when n < num_of_regs -> R (n+1)      , stack_slots
	| _                             -> S static_size, static_size+1
=======
	| []                            -> ebx     , 0
	| (S n)::_                      -> S (n+1) , n+2
	| (R n)::_ when n < num_of_regs -> R (n+1) , stack_slots
        | (M _)::s                      -> allocate' s
	| _                             -> S 0     , 1
>>>>>>> f4561f8d
	in
	allocate' stack
      in
      x, {< stack_slots = max n stack_slots; stack = x::stack >}

    (* pushes an operand to the symbolic stack *)
    method push y = {< stack = y::stack >}

    (* pops one operand from the symbolic stack *)
    method pop = let x::stack' = stack in x, {< stack = stack' >}

    (* pops two operands from the symbolic stack *)
    method pop2 = let x::y::stack' = stack in x, y, {< stack = stack' >}

    (* peeks the top of the stack (the stack does not change) *)
    method peek = List.hd stack

    (* peeks two topmost values from the stack (the stack itself does not change) *)
    method peek2 = let x::y::_ = stack in x, y

    (* tag hash: gets a hash for a string tag *)
    method hash tag =
      let h = ref 0 in
      for i = 0 to min (String.length tag - 1) 4 do
        h := (!h lsl 6) lor (String.index chars tag.[i])
      done;
      !h      
             
    (* registers a global variable in the environment *)
    method global x  = {< globals = S.add ("global_" ^ x) globals >}

    (* registers a string constant *)
    method string x =
      try M.find x stringm, self
      with Not_found ->
        let y = Printf.sprintf "string_%d" scount in
        let m = M.add x y stringm in
        y, {< scount = scount + 1; stringm = m>}
                       
    (* gets all global variables *)      
    method globals = S.elements globals

    (* gets all string definitions *)      
    method strings = M.bindings stringm

    (* gets a number of stack positions allocated *)
    method allocated = stack_slots                                
                                
    (* enters a function *)
    method enter f a l =
<<<<<<< HEAD
      let n = List.length l in
      {< static_size = n; stack_slots = n; stack = []; locals = [make_assoc l 0]; args = make_assoc a 0; fname = f >}

    (* enters a scope *)
    method scope vars =
      let n = List.length vars in
      let static_size' = n + static_size in
      {< stack_slots = max stack_slots static_size'; static_size = static_size'; locals = (make_assoc vars static_size) :: locals >}

    (* leaves a scope *)
    method unscope =
      let n = List.length (List.hd locals) in
      {< static_size = static_size - n; locals = List.tl locals >}
        
=======
      {< stack_slots = List.length l; stack = []; locals = make_assoc l; args = make_assoc a; fname = f >}

>>>>>>> f4561f8d
    (* returns a label for the epilogue *)
    method epilogue = Printf.sprintf "L%s_epilogue" fname
                                     
    (* returns a name for local size meta-symbol *)
    method lsize = Printf.sprintf "L%s_SIZE" fname

    (* returns a list of live registers *)
    method live_registers depth =
      let rec inner d acc = function
      | []             -> acc
      | (R _ as r)::tl -> inner (d+1) (if d >= depth then (r::acc) else acc) tl
      | _::tl          -> inner (d+1) acc tl
      in
      inner 0 [] stack
       
  end
  
(* Generates an assembler text for a program: first compiles the program into
   the stack code, then generates x86 assember code, then prints the assembler file
*)
let genasm (ds, stmt) =
  let stmt = Language.Stmt.Seq (stmt, Language.Stmt.Return (Some (Language.Expr.Const 0))) in
  let env, code =
    compile
      (new env)
      ((LABEL "main") :: (BEGIN ("main", [], [])) :: SM.compile (ds, stmt))
  in
  let data = Meta "\t.data" :: (List.map (fun s      -> Meta (Printf.sprintf "%s:\t.int\t0"         s  )) env#globals) @
                               (List.map (fun (s, v) -> Meta (Printf.sprintf "%s:\t.string\t\"%s\"" v s)) env#strings) in 
  let asm = Buffer.create 1024 in
  List.iter
    (fun i -> Buffer.add_string asm (Printf.sprintf "%s\n" @@ show i))
    (data @ [Meta "\t.text"; Meta "\t.globl\tmain"] @ code);
  Buffer.contents asm

(* Builds a program: generates the assembler file and compiles it with the gcc toolchain *)
let build prog name =
  let outf = open_out (Printf.sprintf "%s.s" name) in
  Printf.fprintf outf "%s" (genasm prog);
  close_out outf;
  let inc = try Sys.getenv "RC_RUNTIME" with _ -> "../runtime" in
  Sys.command (Printf.sprintf "gcc -m32 -o %s %s/runtime.o %s.s" name inc name)
 <|MERGE_RESOLUTION|>--- conflicted
+++ resolved
@@ -86,6 +86,13 @@
 (* Opening stack machine to use instructions without fully qualified names *)
 open SM
 
+
+let safe_move a b = match a, b with
+| R i, _   ->  [Mov (a, b)]
+| _, R i -> [Mov (a, b)]
+| _, _  -> [Mov (a, eax); Mov (eax, b)]
+
+
 (* Symbolic stack machine evaluator
 
      compile : env -> prg -> env * instr list
@@ -93,9 +100,6 @@
    Take an environment, a stack machine program, and returns a pair --- the updated environment and the list
    of x86 instructions
 *)
-<<<<<<< HEAD
-let compile env code = failwith "Not implemented"
-=======
 let compile env code =
   let suffix = function
   | "<"  -> "l"
@@ -104,7 +108,7 @@
   | "!=" -> "ne"
   | ">=" -> "ge"
   | ">"  -> "g"
-  | _    -> failwith "unknown operator"	
+  | _    -> failwith "unknown operator" 
   in
   let rec compile' env scode =    
     let on_stack = function S _ -> true | _ -> false in
@@ -127,142 +131,151 @@
           let env, pushs = push_args env [] n in
           let pushs      =
             match f with
-            | "Barray" -> List.rev @@ (Push (L n))     :: pushs
+            | "Barray" | "Bsexp" -> List.rev @@ (Push (L n))     :: pushs
             | "Bsta"   ->
                let x::v::is = List.rev pushs in               
                is @ [x; v] @ [Push (L (n-2))]
             | _  -> List.rev pushs 
           in
-          env, pushr @ pushs @ [Call f; Binop ("+", L (n*4), esp)] @ (List.rev popr)
+          env, pushr @ pushs @ [Call f; Binop ("+", L (4 * (List.length pushs)), esp)] @ (List.rev popr)
       in
       (if p then env, code else let y, env = env#allocate in env, code @ [Mov (eax, y)])
     in
     match scode with
     | [] -> env, []
     | instr :: scode' ->
-        let env', code' =
-          match instr with
-  	  | CONST n ->
-             let s, env' = env#allocate in
-	     (env', [Mov (L n, s)])
-               
-          | STRING s ->
-             let s, env = env#string s in
-             let l, env = env#allocate in
-             let env, call = call env ".string" 1 false in
-             (env, Mov (M ("$" ^ s), l) :: call)
-             
-	  | LD x ->
-             let s, env' = (env#global x)#allocate in
-             env',
-	     (match s with
-	      | S _ | M _ -> [Mov (env'#loc x, eax); Mov (eax, s)]
-	      | _         -> [Mov (env'#loc x, s)]
-	     )               
-          | STA (x, n) ->
-             let s, env = (env#global x)#allocate in
-             let push =
+      let env', code' = match instr with
+        | SEXP (tag, values) ->   
+            let s, env = env#allocate in
+            let env, call = call env ".sexp" (values + 1) false in 
+            (env, (Mov (L env#hash tag, s)) :: call)
+        | LEAVE -> env#unscope, []
+        | DROP -> (snd env#pop, [])
+        | DUP -> 
+          let elem = env#peek in 
+          let new_top, env = env#allocate in 
+          env, safe_move elem new_top
+        | SWAP -> 
+          let a, b = env#peek2 in 
+          env, [Push a; Push b; Pop a; Pop b]
+        | TAG tag ->
+          let t, env = env#allocate in
+          let env, call = call env ".tag" 2 false in 
+          (env, safe_move (L (env#hash tag)) t @ call) 
+        | ENTER vars -> 
+          let move_var (env, code) v_name =
+            let v, env = env#pop in 
+            env, code @ (safe_move v (env#loc v_name))
+          in 
+          List.fold_left move_var (env#scope vars, [])  vars
+        | CONST n ->
+          let s, env' = env#allocate in (env', [Mov (L n, s)])
+        | STRING s ->
+          let s, env = env#string s in
+          let l, env = env#allocate in
+          let env, call = call env ".string" 1 false in 
+          (env, Mov (M ("$" ^ s), l) :: call)
+        | LD x ->
+          let s, env' = (env#global x)#allocate in
+            env',
+            (match s with
+              | S _ | M _ -> [Mov (env'#loc x, eax); Mov (eax, s)]
+              | _         -> [Mov (env'#loc x, s)]
+            )               
+        | STA (x, n) ->
+          let s, env = (env#global x)#allocate in
+            let push =
                match s with
-               | S _ | M _ -> [Mov (env#loc x, eax); Mov (eax, s)]
-	       | _         -> [Mov (env#loc x, s)]
-             in
-             let env, code = call env ".sta" (n+2) true in
-             env, push @ code
-	  | ST x ->
-	     let s, env' = (env#global x)#pop in
-             env',
-             (match s with
+                | S _ | M _ -> [Mov (env#loc x, eax); Mov (eax, s)]
+                | _ -> [Mov (env#loc x, s)] in
+                  let env, code = call env ".sta" (n+2) true in env, push @ code
+        | ST x ->
+          let s, env' = (env#global x)#pop in
+            env', (match s with
               | S _ | M _ -> [Mov (s, eax); Mov (eax, env'#loc x)]
               | _         -> [Mov (s, env'#loc x)]
-	     )
-          | BINOP op ->
-	     let x, y, env' = env#pop2 in
-             env'#push y,
-             (match op with
-	      | "/" | "%" ->
-                 [Mov (y, eax);
-                  Cltd;
-                  IDiv x;
-                  Mov ((match op with "/" -> eax | _ -> edx), y)
-                 ]
-              | "<" | "<=" | "==" | "!=" | ">=" | ">" ->
-                 (match x with
-                  | M _ | S _ ->
-                     [Binop ("^", eax, eax);
-                      Mov   (x, edx);
-                      Binop ("cmp", edx, y);
-                      Set   (suffix op, "%al");
-                      Mov   (eax, y)
-                     ]
-                  | _ ->
-                     [Binop ("^"  , eax, eax);
-                      Binop ("cmp", x, y);
-                      Set   (suffix op, "%al");
-                      Mov   (eax, y)
-                     ]
-                 )
+            )
+        | BINOP op ->
+          let x, y, env' = env#pop2 in
+            env'#push y, (match op with
+              | "/" | "%" ->
+                [Mov (y, eax);
+                 Cltd;
+                 IDiv x;
+                 Mov ((match op with "/" -> eax | _ -> edx), y)
+                ]
+              | "<" | "<=" | "==" | "!=" | ">=" | ">" -> (match x with
+                | M _ | S _ ->
+                  [Binop ("^", eax, eax);
+                   Mov   (x, edx);
+                   Binop ("cmp", edx, y);
+                   Set   (suffix op, "%al");
+                   Mov   (eax, y)
+                  ]
+                | _ ->
+                  [Binop ("^"  , eax, eax);
+                   Binop ("cmp", x, y);
+                   Set   (suffix op, "%al");
+                   Mov   (eax, y)
+                  ]
+              )
               | "*" ->
-                 if on_stack x && on_stack y 
-		 then [Mov (y, eax); Binop (op, x, eax); Mov (eax, y)]
-                 else [Binop (op, x, y)]
-	      | "&&" ->
-		 [Mov   (x, eax);
-		  Binop (op, x, eax);
-		  Mov   (L 0, eax);
-		  Set   ("ne", "%al");
+                if on_stack x && on_stack y 
+                then [Mov (y, eax); Binop (op, x, eax); Mov (eax, y)]
+                else [Binop (op, x, y)]
+              | "&&" ->
+                [Mov   (x, eax);
+                 Binop (op, x, eax);
+                 Mov   (L 0, eax);
+                 Set   ("ne", "%al");
+                            
+                 Mov   (y, edx);
+                 Binop (op, y, edx);
+                 Mov   (L 0, edx);
+                 Set   ("ne", "%dl");              
+                 Binop (op, edx, eax);
+                 Set   ("ne", "%al");
+                 Mov   (eax, y)
+                ]       
+              | "!!" ->
+                [Mov   (y, eax);
+                 Binop (op, x, eax);
+                 Mov   (L 0, eax);
+                 Set   ("ne", "%al");
+                 Mov   (eax, y)
+                ]       
+              | _   ->
+                if on_stack x && on_stack y 
+                then [Mov   (x, eax); Binop (op, eax, y)]
+                else [Binop (op, x, y)]
+            )
+        | LABEL s     -> (if env#is_barrier then (env#drop_barrier)#retrieve_stack s else env), [Label s]
+        | JMP   l     -> (env#set_stack l)#set_barrier, [Jmp l]
+        | CJMP (s, l) ->
+            let x, env = env#pop in
+            (env#set_stack l), [Binop ("cmp", L 0, x); CJmp  (s, l)]
+        | BEGIN (f, a, l) ->
+            let env = env#enter f a l in
+            env, [Push ebp; Mov (esp, ebp); Binop ("-", M ("$" ^ env#lsize), esp)]
+        | END ->             
+           env, [Label env#epilogue;
+                 Mov (ebp, esp);
+                 Pop ebp;
+                 Ret;
+                 Meta (Printf.sprintf "\t.set\t%s,\t%d" env#lsize (env#allocated * word_size))
+                ]
                   
-		  Mov   (y, edx);
-		  Binop (op, y, edx);
-		  Mov   (L 0, edx);
-		  Set   ("ne", "%dl");
-                  
-                  Binop (op, edx, eax);
-		  Set   ("ne", "%al");
-                  
-		  Mov   (eax, y)
-                 ]		   
-	      | "!!" ->
-		 [Mov   (y, eax);
-		  Binop (op, x, eax);
-                  Mov   (L 0, eax);
-		  Set   ("ne", "%al");
-		  Mov   (eax, y)
-                 ]		   
-	      | _   ->
-                 if on_stack x && on_stack y 
-                 then [Mov   (x, eax); Binop (op, eax, y)]
-                 else [Binop (op, x, y)]
-             )
-          | LABEL s     -> env, [Label s]
-	  | JMP   l     -> env, [Jmp l]
-          | CJMP (s, l) ->
-              let x, env = env#pop in
-              env, [Binop ("cmp", L 0, x); CJmp  (s, l)]
-                     
-          | BEGIN (f, a, l) ->
-             let env = env#enter f a l in
-             env, [Push ebp; Mov (esp, ebp); Binop ("-", M ("$" ^ env#lsize), esp)]
-                            
-          | END ->             
-             env, [Label env#epilogue;
-                   Mov (ebp, esp);
-                   Pop ebp;
-                   Ret;
-                   Meta (Printf.sprintf "\t.set\t%s,\t%d" env#lsize (env#allocated * word_size))
-                  ]
-                    
-          | RET b ->
-             if b
-             then let x, env = env#pop in env, [Mov (x, eax); Jmp env#epilogue]
-             else env, [Jmp env#epilogue]
-             
-          | CALL (f, n, p) -> call env f n p
+        | RET b ->
+           if b
+           then let x, env = env#pop in env, [Mov (x, eax); Jmp env#epilogue]
+           else env, [Jmp env#epilogue]     
+        | CALL (f, n, p) -> call env f n p
         in
-        let env'', code'' = compile' env' scode' in
-	env'', code' @ code''
+      let env'', code'' = compile' env' scode' in env'', code' @ code''
   in
   compile' env code
->>>>>>> f4561f8d
+
+
 
 (* A set of strings *)           
 module S = Set.Make (String) 
@@ -270,30 +283,21 @@
 (* A map indexed by strings *)
 module M = Map.Make (String) 
 
-(* A map indexed by strings *)
-module M = Map.Make (String)
-
 (* Environment implementation *)
-let make_assoc l = List.combine l (Language.list_init (List.length l) (fun x -> x))
-                     
 class env =
   let chars          = "_abcdefghijklmnopqrstuvwxyzABCDEFGHIJKLMNJPQRSTUVWXYZ" in
-  let make_assoc l i = List.combine l (List.init (List.length l) (fun x -> x + i)) in
+  let make_assoc l i = List.combine l (Language.list_init (List.length l) (fun x -> x + i)) in
   let rec assoc  x   = function [] -> raise Not_found | l :: ls -> try List.assoc x l with Not_found -> assoc x ls in
   object (self)
     val globals     = S.empty (* a set of global variables         *)
     val stringm     = M.empty (* a string map                      *)
     val scount      = 0       (* string count                      *)
     val stack_slots = 0       (* maximal number of stack positions *)
-<<<<<<< HEAD
     val static_size = 0       (* static data size                  *)
-=======
->>>>>>> f4561f8d
     val stack       = []      (* symbolic stack                    *)
     val args        = []      (* function arguments                *)
     val locals      = []      (* function local variables          *)
     val fname       = ""      (* function name                     *)
-<<<<<<< HEAD
     val stackmap    = M.empty (* labels to stack map               *)
     val barrier     = false   (* barrier condition                 *)
                         
@@ -326,35 +330,20 @@
     method retrieve_stack l =
       try {< stack = M.find l stackmap >} with Not_found -> self
                                
-=======
-                        
->>>>>>> f4561f8d
     (* gets a name for a global variable *)
     method loc x =
       try S (- (List.assoc x args)  -  1)
       with Not_found ->  
-<<<<<<< HEAD
         try S (assoc x locals) with Not_found -> M ("global_" ^ x)
-=======
-        try S (List.assoc x locals) with Not_found -> M ("global_" ^ x)
->>>>>>> f4561f8d
         
     (* allocates a fresh position on a symbolic stack *)
     method allocate =    
       let x, n =
 	let rec allocate' = function
-<<<<<<< HEAD
 	| []                            -> ebx          , 0
 	| (S n)::_                      -> S (n+1)      , n+2
 	| (R n)::_ when n < num_of_regs -> R (n+1)      , stack_slots
 	| _                             -> S static_size, static_size+1
-=======
-	| []                            -> ebx     , 0
-	| (S n)::_                      -> S (n+1) , n+2
-	| (R n)::_ when n < num_of_regs -> R (n+1) , stack_slots
-        | (M _)::s                      -> allocate' s
-	| _                             -> S 0     , 1
->>>>>>> f4561f8d
 	in
 	allocate' stack
       in
@@ -405,7 +394,6 @@
                                 
     (* enters a function *)
     method enter f a l =
-<<<<<<< HEAD
       let n = List.length l in
       {< static_size = n; stack_slots = n; stack = []; locals = [make_assoc l 0]; args = make_assoc a 0; fname = f >}
 
@@ -420,10 +408,6 @@
       let n = List.length (List.hd locals) in
       {< static_size = static_size - n; locals = List.tl locals >}
         
-=======
-      {< stack_slots = List.length l; stack = []; locals = make_assoc l; args = make_assoc a; fname = f >}
-
->>>>>>> f4561f8d
     (* returns a label for the epilogue *)
     method epilogue = Printf.sprintf "L%s_epilogue" fname
                                      
